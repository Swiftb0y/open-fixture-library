--- conflicted
+++ resolved
@@ -1,27 +1,21 @@
-<<<<<<< HEAD
 /* eslint-disable no-unused-vars */
-const Manufacturer = require('./Manufacturer.js');
-const Fixture = require('./Fixture.js');
-const Meta = require('./Meta.js');
-const Physical = require('./Physical.js');
-const Matrix = require('./Matrix.js');
-const Mode = require('./Mode.js');
-const TemplateChannel = require('./TemplateChannel.js');
-const MatrixChannel = require('./MatrixChannel.js');
-const MatrixChannelReference = require('./MatrixChannelReference.js');
-const AbstractChannel = require('./AbstractChannel.js');
-const Channel = require('./Channel.js');
-const FineChannel = require('./FineChannel.js');
-const SwitchingChannel = require('./SwitchingChannel.js');
-const NullChannel = require('./NullChannel.js');
-const Capability = require('./Capability.js');
-const Range = require('./Range.js');
+const Manufacturer = require(`./Manufacturer.js`);
+const Fixture = require(`./Fixture.js`);
+const Meta = require(`./Meta.js`);
+const Physical = require(`./Physical.js`);
+const Matrix = require(`./Matrix.js`);
+const Mode = require(`./Mode.js`);
+const TemplateChannel = require(`./TemplateChannel.js`);
+const MatrixChannel = require(`./MatrixChannel.js`);
+const MatrixChannelReference = require(`./MatrixChannelReference.js`);
+const AbstractChannel = require(`./AbstractChannel.js`);
+const Channel = require(`./Channel.js`);
+const FineChannel = require(`./FineChannel.js`);
+const SwitchingChannel = require(`./SwitchingChannel.js`);
+const NullChannel = require(`./NullChannel.js`);
+const Capability = require(`./Capability.js`);
+const Range = require(`./Range.js`);
 /* eslint-enable no-unused-vars */
-=======
-const Physical = require(`./Physical.js`);
-const SwitchingChannel = require(`./SwitchingChannel.js`);
-const TemplateChannel = require(`./TemplateChannel.js`);
->>>>>>> 9396bfd6
 
 module.exports = class Mode {
   constructor(jsonObject, fixture) {
@@ -190,27 +184,8 @@
     }
 
     // eachPixelXYZ, eachPixelZYX, ...
-<<<<<<< HEAD
-    const orderByAxes = repeatFor.replace('eachPixel', '').split(''); // eachPixelYXZ -> ['Y', 'X', 'Z']
+    const orderByAxes = repeatFor.replace(`eachPixel`, ``).split(``); // eachPixelYXZ -> ['Y', 'X', 'Z']
     return matrix.getPixelKeysByOrder(orderByAxes[0], orderByAxes[1], orderByAxes[2]);
-=======
-    const orderByAxes = repeatFor.replace(`eachPixel`, ``).split(``); // eachPixelYXZ -> ['Y', 'X', 'Z']
-    const [firstPosIndex, secondPosIndex, thirdPosIndex] = orderByAxes.map(
-      axis => ({X: 0, Y: 1, Z: 2}[axis])
-    ); // ['Y', 'X', 'Z'] -> [1, 0, 2]
-
-    return matrix.pixelKeys.sort((keyA, keyB) => {
-      const [posA, posB] = [matrix.pixelKeyPositions[keyA], matrix.pixelKeyPositions[keyB]];
-
-      if (posA[thirdPosIndex] !== posB[thirdPosIndex]) {
-        return posA[thirdPosIndex] - posB[thirdPosIndex];
-      }
-      if (posA[secondPosIndex] !== posB[secondPosIndex]) {
-        return posA[secondPosIndex] - posB[secondPosIndex];
-      }
-      return posA[firstPosIndex] - posB[firstPosIndex];
-    });
->>>>>>> 9396bfd6
   }
 
   /**
