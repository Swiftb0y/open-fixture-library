/**
 * Represents a range from one integer to a higher or equal integer. Primarily used for DMX ranges of capabilities.
 */
class Range {
  /**
   * Creates a new Range instance.
   * @param {array.<number>} rangeArray Array of start and end value. Start value may not be greater than end value.
   */
  constructor(rangeArray) {
    this._rangeArray = rangeArray;
  }

  /**
   * @returns {number} The start number of the range. Lower or equal to end.
   */
  get start() {
    return this._rangeArray[0];
  }

  /**
   * @returns {number} The end number of the range. Higher or equal to start.
   */
  get end() {
    return this._rangeArray[1];
  }

  /**
   * @returns {number} The arithmetic mean of start and end value. Can be a fraction.
   */
  get center() {
    return Math.floor((this.start + this.end) / 2);
  }


  /**
   * @param {number} value The number to check whether it's in the range.
   * @returns {boolean} Whether the given number is inside this range, i.e. if it's not lower than the start value and not higher than the end value.
   */
  contains(value) {
    return this.start <= value && value <= this.end;
  }

  /**
   * @param {Range} range Another Range object.
   * @returns {boolean} Whether this range overlaps with the given one.
   */
  overlapsWith(range) {
    return range.end > this.start && range.start < this.end;
  }

  /**
   * @param {array.<Range>} ranges An array of Range objects.
   * @returns {boolean} Whether this range overlaps with any of the given ones.
   */
  overlapsWithOneOf(ranges) {
    return ranges.some(range => this.overlapsWith(range));
  }

  /**
   * @param {Range} range Another Range object.
   * @returns {boolean} Whether this range is exactly next to the given one, i.e. the lower range's end value is by 1 lower than the higher range's start value.
   */
  isAdjacentTo(range) {
    return range.end + 1 === this.start || this.end + 1 === range.start;
  }

  /**
<<<<<<< HEAD
   * @param {!Range} range The other range to merge with.
   * @returns {!Range} A new range that covers both the initial and the other range.
=======
   * @param {Range} range Another range to merge with.
   * @returns {Range} A new range that covers both the initial and the other range.
>>>>>>> 66704ee8
   */
  getRangeMergedWith(range) {
    return new Range([Math.min(this.start, range.start), Math.max(this.end, range.end)]);
  }

  /**
   * @returns {string} Textual representation of this range.
   */
  toString() {
    return this.start === this.end ? this.start.toString() : `${this.start}…${this.end}`;
  }


  /**
   * Merge specified Range objects. Asserts that ranges don't overlap and that all ranges are valid (start<=end).
<<<<<<< HEAD
   * @param {!Array.<Range>} ranges Range objects to merge into as few ranges as possible.
   * @returns {!Array.<Range>} Merged ranges.
   */
  static mergeRanges(ranges) {
    const mergedRanges = ranges.map(range => new Range([range.start, range.end]));

    // ranges to merge
    mergedRanges.forEach((range, index, arr) => {
      const mergableRangeIndex = arr.findIndex(otherRange => otherRange.isAdjacentTo(range));

      if (mergableRangeIndex !== -1) {
        // replace current range with merged range and delete other range
        arr[index] = mergedRanges[mergableRangeIndex].getRangeMergedWith(range);
        arr.splice(mergableRangeIndex, 1);
=======
   * @param {array.<Range>} ranges Range objects to merge into as few ranges as possible.
   * @returns {array.<Range>} Merged ranges.
   */
  static getMergedRanges(ranges) {
    const mergedRanges = ranges.map(range => new Range([range.start, range.end]));

    // ranges to merge
    for (let i = 0; i < mergedRanges.length; i++) {
      const range = mergedRanges[i];
      const mergableRangeIndex = mergedRanges.findIndex(otherRange => otherRange.isAdjacentTo(range));

      if (mergableRangeIndex !== -1) {
        // replace current range with merged range and delete other range
        mergedRanges[i] = mergedRanges[mergableRangeIndex].getRangeMergedWith(range);
        mergedRanges.splice(mergableRangeIndex, 1);

        // indices have been shifted, so the current index needs to be iterated another time
        if (mergableRangeIndex < i) {
          i--;
        }
>>>>>>> 66704ee8
      }
    });

    return mergedRanges;
  }
}

export default Range;<|MERGE_RESOLUTION|>--- conflicted
+++ resolved
@@ -65,13 +65,8 @@
   }
 
   /**
-<<<<<<< HEAD
-   * @param {!Range} range The other range to merge with.
-   * @returns {!Range} A new range that covers both the initial and the other range.
-=======
    * @param {Range} range Another range to merge with.
    * @returns {Range} A new range that covers both the initial and the other range.
->>>>>>> 66704ee8
    */
   getRangeMergedWith(range) {
     return new Range([Math.min(this.start, range.start), Math.max(this.end, range.end)]);
@@ -87,22 +82,6 @@
 
   /**
    * Merge specified Range objects. Asserts that ranges don't overlap and that all ranges are valid (start<=end).
-<<<<<<< HEAD
-   * @param {!Array.<Range>} ranges Range objects to merge into as few ranges as possible.
-   * @returns {!Array.<Range>} Merged ranges.
-   */
-  static mergeRanges(ranges) {
-    const mergedRanges = ranges.map(range => new Range([range.start, range.end]));
-
-    // ranges to merge
-    mergedRanges.forEach((range, index, arr) => {
-      const mergableRangeIndex = arr.findIndex(otherRange => otherRange.isAdjacentTo(range));
-
-      if (mergableRangeIndex !== -1) {
-        // replace current range with merged range and delete other range
-        arr[index] = mergedRanges[mergableRangeIndex].getRangeMergedWith(range);
-        arr.splice(mergableRangeIndex, 1);
-=======
    * @param {array.<Range>} ranges Range objects to merge into as few ranges as possible.
    * @returns {array.<Range>} Merged ranges.
    */
@@ -123,9 +102,8 @@
         if (mergableRangeIndex < i) {
           i--;
         }
->>>>>>> 66704ee8
       }
-    });
+    }
 
     return mergedRanges;
   }
