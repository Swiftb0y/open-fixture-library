{
  "name": "open-fixture-library",
  "version": "1.0.0",
  "description": "An open source library for lighting technology's fixture definition files",
  "author": "Florian Edelmann <florian-edelmann@online.de>",
  "contributors": [
    "Felix Edelmann <fxedel@gmail.com>"
  ],
  "engines": {
    "node": "10.15.3"
  },
  "main": "main.js",
  "scripts": {
    "dev": "node --max-old-space-size=4096 main.js --dev",
    "postinstall": "make all",
    "start": "node --max-old-space-size=4096 main.js"
  },
  "husky": {
    "hooks": {
      "post-checkout": "make only-gitignored-no-nuxt",
      "post-merge": "make only-gitignored-no-nuxt",
      "pre-commit": "if [ \"$(git rev-parse --abbrev-ref HEAD)\" = \"master\" ]; then echo \"You can't commit directly to master branch\"; exit 1; fi"
    }
  },
  "dependencies": {
    "@heise/embetty-server": "^1.2.2",
    "@nuxtjs/axios": "^5.3.6",
    "@nuxtjs/style-resources": "^1.0.0",
    "@octokit/rest": "^16.27.1",
    "a11y-dialog": "^5.2.0",
    "ajv": "^6.9.1",
    "chalk": "^2.4.2",
    "color": "^3.1.0",
    "color-hash": "^1.0.3",
    "color-names": "^2.0.0",
    "compression": "^1.7.3",
    "details-polyfill": "^1.1.0",
    "embetty-vue": "^1.0.1",
    "esm": "3.2.20",
    "express": "^4.16.4",
    "json-schema-ref-parser": "^7.0.1",
    "jszip": "^3.1.5",
    "multer": "^1.4.1",
    "node-env-file": "^0.1.8",
    "node-sass": "^4.11.0",
    "nuxt": "~2.8.1",
    "sanitize-filename": "^1.6.1",
    "sass-loader": "^7.1.0",
    "scroll-into-view": "^1.9.3",
    "sitemap": "^4.1.1",
    "svg-inline-loader": "^0.8.0",
    "uuid": "^3.3.2",
    "vue-form": "^4.10.1",
    "vuedraggable": "^2.20.0",
    "xml2js": "^0.4.19",
    "xmlbuilder": "^13.0.0"
  },
  "devDependencies": {
<<<<<<< HEAD
    "broken-link-checker": "beaulac/broken-link-checker#886288db1b844143da5fee8583097bdf8ecbea04",
    "d3-node": "^2.2.0",
=======
    "broken-link-checker": "^0.7.8",
    "default-user-agent": "^1.0.0",
>>>>>>> b13e5f1b
    "diff": "^4.0.1",
    "dir-compare": "^1.7.1",
    "disparity": "^2.0.0",
    "eslint": "^6.1.0",
    "eslint-plugin-json": "^1.3.2",
    "eslint-plugin-markdown": "^1.0.0",
    "eslint-plugin-promise": "^4.2.1",
    "eslint-plugin-security": "^1.4.0",
    "eslint-plugin-vue": "^5.2.3",
    "husky": "^3.0.0",
    "jsdoc-to-markdown": "^5.0.0",
    "libxmljs": "^0.19.5",
    "minimist": "^1.2.0",
    "mkdirp": "^0.5.1",
    "node-delete": "^0.1.2"
  },
  "homepage": "https://open-fixture-library.org/",
  "repository": {
    "type": "git",
    "url": "https://github.com/OpenLightingProject/open-fixture-library"
  },
  "keywords": [
    "dmx",
    "dmx512",
    "ecue",
    "fixture",
    "fixtures",
    "lighting",
    "qlc"
  ],
  "license": "MIT"
}<|MERGE_RESOLUTION|>--- conflicted
+++ resolved
@@ -56,13 +56,9 @@
     "xmlbuilder": "^13.0.0"
   },
   "devDependencies": {
-<<<<<<< HEAD
-    "broken-link-checker": "beaulac/broken-link-checker#886288db1b844143da5fee8583097bdf8ecbea04",
+    "broken-link-checker": "^0.7.8",
     "d3-node": "^2.2.0",
-=======
-    "broken-link-checker": "^0.7.8",
     "default-user-agent": "^1.0.0",
->>>>>>> b13e5f1b
     "diff": "^4.0.1",
     "dir-compare": "^1.7.1",
     "disparity": "^2.0.0",
