--- conflicted
+++ resolved
@@ -200,13 +200,8 @@
     });
 }
 
-<<<<<<< HEAD
-function getFileResultPromise(test, file, indent = '') {
+function getFileResultPromise(test, file, indent = ``) {
   return test(file)
-=======
-function getFileResultPromise(test, file, indent = ``) {
-  return test(file.content)
->>>>>>> 9396bfd6
     .then(() => {
       return [`${indent}- :white_check_mark: ${file.name}`];
     })
